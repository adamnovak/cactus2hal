--- conflicted
+++ resolved
@@ -237,13 +237,8 @@
                  << genome->getName() << endl; 
             castWarning = true;
           }
-<<<<<<< HEAD
-          break;
-          buffer[i] = 'n'; 
-=======
           buffer[i] = 'n'; 
           break;
->>>>>>> b8785f3f
         case 'K': case 'M': case 'R': case 'Y': case 'U': case 'S': case 'W':
         case 'B': case 'D': case 'H': case 'V':
           if (castWarning == false)
